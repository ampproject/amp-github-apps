{
  "name": "amp-bundle-size-app",
  "description": "A GitHub App that adds a bundle-size check to pull requests",
  "version": "0.0.1",
  "private": true,
  "license": "Apache-2.0",
  "author": "The AMP HTML authors",
  "repository": {
    "type": "git",
    "url": "https://github.com/ampproject/amp-github-apps.git"
  },
  "engines": {
    "node": "^10.14.1"
  },
  "scripts": {
    "dev": "nodemon",
    "deploy": "gcloud app deploy",
    "setup-db": "node ./setup-db.js",
    "start": "probot run ./app.js",
    "test": "jest"
  },
  "dependencies": {
    "knex": "0.16.2",
    "pg": "7.7.1",
    "probot": "7.4.0",
    "sleep-promise": "8.0.1"
  },
  "devDependencies": {
    "fancy-log": "1.3.3",
    "jest": "23.6.0",
<<<<<<< HEAD
    "nock": "10.0.3",
    "nodemon": "1.18.8",
=======
    "nock": "10.0.4",
    "nodemon": "1.18.7",
>>>>>>> 35e23ff0
    "smee-client": "1.0.2",
    "sqlite3": "4.0.4",
    "supertest": "3.3.0"
  },
  "jest": {
    "testEnvironment": "node"
  },
  "nodemonConfig": {
    "exec": "npm start",
    "watch": [
      ".env",
      "."
    ]
  }
}<|MERGE_RESOLUTION|>--- conflicted
+++ resolved
@@ -28,13 +28,8 @@
   "devDependencies": {
     "fancy-log": "1.3.3",
     "jest": "23.6.0",
-<<<<<<< HEAD
-    "nock": "10.0.3",
+    "nock": "10.0.4",
     "nodemon": "1.18.8",
-=======
-    "nock": "10.0.4",
-    "nodemon": "1.18.7",
->>>>>>> 35e23ff0
     "smee-client": "1.0.2",
     "sqlite3": "4.0.4",
     "supertest": "3.3.0"
