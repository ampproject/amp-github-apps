/**
 * Copyright 2020 The AMP HTML Authors. All Rights Reserved.
 *
 * Licensed under the Apache License, Version 2.0 (the "License");
 * you may not use this file except in compliance with the License.
 * You may obtain a copy of the License at
 *
 *      http://www.apache.org/licenses/LICENSE-2.0
 *
 * Unless required by applicable law or agreed to in writing, software
 * distributed under the License is distributed on an "AS-IS" BASIS,
 * WITHOUT WARRANTIES OR CONDITIONS OF ANY KIND, either express or implied.
 * See the License for the specific language governing permissions and
 * limitations under the License.
 */
import {Channel} from '../src/types';
import {Connection} from 'typeorm';
import {Release} from '../src/server/entities/release';
<<<<<<< HEAD
import {Channel, CurrentRelease, RTVRowObject} from '../src/types';


export const SELECTEDCHANEL = Channel.STABLE;
export const FAKERTVANDGITHUBLINKS = [
  new RTVRowObject('RTVexample', 'githublink example'),
  new RTVRowObject('RTVexample', 'githublink example'),
  new RTVRowObject('RTVexample', 'githublink example'),
  new RTVRowObject('RTVexample', 'githublink example'),
  new RTVRowObject('RTVexample', 'githublink example'),
  new RTVRowObject('RTVexample', 'githublink example'),
];
export const CURRENTRELEASES = [
  new CurrentRelease(Channel.LTS, 'RTVexample'),
  new CurrentRelease(Channel.STABLE, 'RTVexample'),
  new CurrentRelease(Channel.OPT_IN_BETA, 'RTVexample'),
  new CurrentRelease(Channel.OPT_IN_EXPERIMENTAL, 'RTVexample'),
  new CurrentRelease(Channel.PERCENT_BETA, 'RTVexample'),
  new CurrentRelease(Channel.PERCENT_EXPERIMENTAL, 'RTVexample'),
  new CurrentRelease(Channel.NIGHTLY, 'RTVexample'),
];
export const FAKEEVENTS = [
  {
    events: [
      {
        title: 'event1',
        start: '2020-03-14',
      },
      {
        title: 'event2',
        start: '2020-03-10',
      },
      {
        title: 'event3',
        start: '2020-03-09T12:30:00',
      },
    ],
    color: 'black',
    textColor: 'white',
  },
  {
    events: [
      {
        title: 'event1',
        start: '2020-03-08',
      },
      {
        title: 'event2',
        start: '2020-03-07',
      },
      {
        title: 'event3',
        start: '2020-03-04T12:30:00',
      },
    ],
    color: 'blue',
    textColor: 'white',
  },
];
=======
>>>>>>> 5c001605

export async function addTestData(connection: Connection): Promise<Release[]> {
  const releaseRepo = connection.getRepository(Release);
  const manyReleases = [
    new Release(
      '1234567890123',
      Channel.NIGHTLY,
      new Date('2020-03-17T08:44:29+0100'),
      true,
    ),
    new Release(
      '2234567890123',
      Channel.STABLE,
      new Date('2020-03-12T08:44:29+0100'),
    ),
    new Release(
      '3234567890123',
      Channel.LTS,
      new Date('2020-03-10T08:44:29+0100'),
    ),
    new Release(
      '4234567890123',
      Channel.OPT_IN_EXPERIMENTAL,
      new Date('2020-03-16T08:44:29+0100'),
      false,
    ),
    new Release(
      '5234567890123',
      Channel.LTS,
      new Date('2020-03-14T08:44:29+0100'),
      true,
    ),
    new Release(
      '6234567890123',
      Channel.LTS,
      new Date('2020-03-14T08:44:29+0100'),
    ),
  ];
  await Promise.all(manyReleases.map(release => releaseRepo.save(release)));

  return await releaseRepo.find();
}<|MERGE_RESOLUTION|>--- conflicted
+++ resolved
@@ -13,10 +13,8 @@
  * See the License for the specific language governing permissions and
  * limitations under the License.
  */
-import {Channel} from '../src/types';
 import {Connection} from 'typeorm';
 import {Release} from '../src/server/entities/release';
-<<<<<<< HEAD
 import {Channel, CurrentRelease, RTVRowObject} from '../src/types';
 
 
@@ -76,8 +74,6 @@
     textColor: 'white',
   },
 ];
-=======
->>>>>>> 5c001605
 
 export async function addTestData(connection: Connection): Promise<Release[]> {
   const releaseRepo = connection.getRepository(Release);
