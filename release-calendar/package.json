--- conflicted
+++ resolved
@@ -14,19 +14,12 @@
   },
   "scripts": {
     "build": "tsc",
-<<<<<<< HEAD
-    "dotenv": "node -r dotenv/config",
-    "lint": "npm run build && eslint **/*.ts --quiet --fix",
-    "start": "npm run build && node -r dotenv/config ./dist/src/app.js",
-    "test": "jest --verbose=false"
-=======
     "lint": "eslint --quiet --fix src/* test/* --ext .ts,.tsx ",
     "start": "npm run build && node -r dotenv/config ./dist/app.js",
     "test": "jest --verbose=false",
     "client": "npm run client-build && npm run client-serve",
     "client-build": "webpack --config ./webpack.client.config.js",
     "client-serve": "webpack-dev-server --mode development --open --hot --config ./webpack.client.config.js",
->>>>>>> c45e58e0
   },
   "dependencies": {
     "mysql": "2.18.1",
