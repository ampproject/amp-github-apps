{
  "name": "amp-release-calendar",
  "description": "",
  "version": "0.0.1",
  "private": true,
  "license": "Apache-2.0",
  "author": "The AMP HTML Authors",
  "repository": {
    "type": "git",
    "url": "https://github.com/ampproject/amp-github-apps.git"
  },
  "engines": {
    "node": "12.13.1"
  },
  "scripts": {
    "lint": "eslint --quiet --fix src/* test/* --ext .ts,.tsx ",
    "client": "npm run client-build && npm run client-serve",
    "client-build": "webpack --config ./webpack.client.config.js",
    "client-serve": "webpack-dev-server --mode development --open --hot --config ./webpack.client.config.js",
    "server": "npm run server-build && npm run server-serve",
    "server-build": "webpack --config ./webpack.server.config.js",
    "server-serve": "node -r dotenv/config ./dist/bundle-server.js",
    "test": "jest --verbose=false"
  },
  "dependencies": {
    "@fullcalendar/core": "^4.4.0",
    "@fullcalendar/daygrid": "^4.4.0",
    "@fullcalendar/interaction": "^4.4.0",
    "@fullcalendar/react": "^4.4.0",
    "@fullcalendar/timegrid": "^4.4.0",
    "express": "4.17.1",
    "material-design-icons": "^3.0.1",
    "mysql": "2.18.1",
    "react": "16.13.0",
    "react-dom": "16.13.0",
    "typeorm": "0.2.24"
  },
  "devDependencies": {
    "@types/jest": "24.9.1",
    "@types/node": "12.12.26",
    "@types/react": "16.9.23",
    "@types/react-dom": "16.9.5",
    "@types/webpack-dev-server": "3.10.0",
    "@typescript-eslint/eslint-plugin": "2.19.0",
    "@typescript-eslint/parser": "2.19.0",
    "css-loader": "3.4.2",
    "dotenv": "8.2.0",
    "eslint": "6.8.0",
    "eslint-config-prettier": "6.10.0",
    "eslint-plugin-notice": "0.8.9",
    "eslint-plugin-prettier": "3.1.2",
    "eslint-plugin-react": "7.18.3",
    "eslint-plugin-sort-imports-es6-autofix": "0.5.0",
    "html-webpack-plugin": "3.2.0",
    "jest": "24.9.0",
<<<<<<< HEAD
    "node-sass": "4.13.1",
    "sass-loader": "8.0.2",
=======
    "prettier": "1.19.1",
>>>>>>> bae5aaf1
    "source-map-loader": "0.2.4",
    "style-loader": "1.1.3",
    "ts-jest": "24.3.0",
    "ts-loader": "6.2.1",
    "ts-node": "8.6.2",
    "typescript": "3.7.5",
    "webpack": "4.42.0",
    "webpack-cli": "3.3.11",
    "webpack-dev-server": "3.10.3",
    "webpack-node-externals": "1.7.2"
  },
  "jest": {
    "preset": "ts-jest"
  }
}<|MERGE_RESOLUTION|>--- conflicted
+++ resolved
@@ -53,12 +53,9 @@
     "eslint-plugin-sort-imports-es6-autofix": "0.5.0",
     "html-webpack-plugin": "3.2.0",
     "jest": "24.9.0",
-<<<<<<< HEAD
     "node-sass": "4.13.1",
     "sass-loader": "8.0.2",
-=======
     "prettier": "1.19.1",
->>>>>>> bae5aaf1
     "source-map-loader": "0.2.4",
     "style-loader": "1.1.3",
     "ts-jest": "24.3.0",
