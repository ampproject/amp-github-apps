/**
 * Copyright 2020 The AMP HTML Authors. All Rights Reserved.
 *
 * Licensed under the Apache License, Version 2.0 (the "License");
 * you may not use this file except in compliance with the License.
 * You may obtain a copy of the License at
 *
 *      http://www.apache.org/licenses/LICENSE-2.0
 *
 * Unless required by applicable law or agreed to in writing, software
 * distributed under the License is distributed on an "AS-IS" BASIS,
 * WITHOUT WARRANTIES OR CONDITIONS OF ANY KIND, either express or implied.
 * See the License for the specific language governing permissions and
 * limitations under the License.
 */

import {Channel} from '../../types';
import {EventSourceInput} from '@fullcalendar/core/structs/event-source';
import {ReleaseEventInput} from './view-models';

<<<<<<< HEAD
function convertReleaseToEvent(release: Release): EventInput {
  return {
    title: release.name,
    start: release.date,
    className: release.channel,
  };
}

export function getEvents(releases: Release[]): Map<Channel, EventSourceInput> {
  const eventInputs = new Map<Channel, EventInput[]>();
  releases.forEach((release) => {
    const event = convertReleaseToEvent(release);
    const channelEvents = eventInputs.get(release.channel);
    if (!channelEvents) {
      eventInputs.set(release.channel, [event]);
    } else {
      eventInputs.set(release.channel, [...channelEvents, event]);
    }
=======
export function getAllReleasesEvents(
  events: ReleaseEventInput[],
): Map<Channel, EventSourceInput> {
  const eventInputs = new Map<Channel, ReleaseEventInput[]>();
  events.forEach((event) => {
    const channelEvents = eventInputs.get(event.channel) || [];
    eventInputs.set(event.channel, [...channelEvents, event]);
>>>>>>> 1c577bf1
  });

  const eventSources = new Map<Channel, EventSourceInput>();
  eventInputs.forEach((eventInput, channel) => {
    eventSources.set(channel, {
      events: eventInput,
      textColor: 'white',
    });
  });
  return eventSources;
}<|MERGE_RESOLUTION|>--- conflicted
+++ resolved
@@ -18,26 +18,6 @@
 import {EventSourceInput} from '@fullcalendar/core/structs/event-source';
 import {ReleaseEventInput} from './view-models';
 
-<<<<<<< HEAD
-function convertReleaseToEvent(release: Release): EventInput {
-  return {
-    title: release.name,
-    start: release.date,
-    className: release.channel,
-  };
-}
-
-export function getEvents(releases: Release[]): Map<Channel, EventSourceInput> {
-  const eventInputs = new Map<Channel, EventInput[]>();
-  releases.forEach((release) => {
-    const event = convertReleaseToEvent(release);
-    const channelEvents = eventInputs.get(release.channel);
-    if (!channelEvents) {
-      eventInputs.set(release.channel, [event]);
-    } else {
-      eventInputs.set(release.channel, [...channelEvents, event]);
-    }
-=======
 export function getAllReleasesEvents(
   events: ReleaseEventInput[],
 ): Map<Channel, EventSourceInput> {
@@ -45,7 +25,6 @@
   events.forEach((event) => {
     const channelEvents = eventInputs.get(event.channel) || [];
     eventInputs.set(event.channel, [...channelEvents, event]);
->>>>>>> 1c577bf1
   });
 
   const eventSources = new Map<Channel, EventSourceInput>();
