--- conflicted
+++ resolved
@@ -28,15 +28,10 @@
   };
 }
 
-<<<<<<< HEAD
-export function getEvents(releases: Release[]): Map<Channel, EventSourceInput> {
-  const mapRelease = new Map();
-  releases.forEach(release => {
-=======
 export function getEvents(releases: Release[]): EventSourceInput[] {
   const map = new Map();
   releases.forEach((release) => {
->>>>>>> a77cbd04
+
     const event = convertReleaseToEvent(release);
     const channelEvents = mapRelease.get(event.className);
     if (!channelEvents) {
