--- conflicted
+++ resolved
@@ -17,15 +17,6 @@
 import {Channel, Promotion} from '../../types';
 import {EventInput} from '@fullcalendar/core';
 
-<<<<<<< HEAD
-export class EventInput {
-  constructor(release: ReleaseEntity, promotion: Promotion) {
-    this.title = release.name;
-    this.start = promotion.date;
-    this.className = promotion.channel;
-    this.extendedProps = {
-      isRollback: promotion.channel == Channel.ROLLBACK,
-=======
 export class ReleaseEventInput implements EventInput {
   constructor(promotion: Promotion, endDate: Date) {
     this.title = promotion.releaseName;
@@ -33,32 +24,19 @@
     this.end = endDate;
     this.className = promotion.channel;
     this.extendedProps = {
->>>>>>> 1c577bf1
       channel: promotion.channel,
     };
   }
 
-<<<<<<< HEAD
-  get rollback(): boolean {
-    return this.extendedProps.isRollback;
-  }
-
-=======
->>>>>>> 1c577bf1
   get channel(): Channel {
     return this.extendedProps.channel;
   }
 
   title: string;
   start: Date;
-<<<<<<< HEAD
-  className: Channel;
-  extendedProps: {isRollback: boolean; channel: Channel};
-=======
   end: Date;
   className: Channel;
   extendedProps: {channel: Channel};
->>>>>>> 1c577bf1
 }
 
 export class CurrentReleases {
