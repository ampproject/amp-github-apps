/**
 * Copyright 2020 The AMP HTML Authors. All Rights Reserved.
 *
 * Licensed under the Apache License, Version 2.0 (the "License");
 * you may not use this file except in compliance with the License.
 * You may obtain a copy of the License at
 *
 *      http://www.apache.org/licenses/LICENSE-2.0
 *
 * Unless required by applicable law or agreed to in writing, software
 * distributed under the License is distributed on an "AS-IS" BASIS,
 * WITHOUT WARRANTIES OR CONDITIONS OF ANY KIND, either express or implied.
 * See the License for the specific language governing permissions and
 * limitations under the License.
 */

import {Channel, Promotion} from '../../types';
import {EventInput} from '@fullcalendar/core';

<<<<<<< HEAD
export class Release {
  constructor(entity: ReleaseEntity) {
    const currentPromotion = entity.promotions[0];
    this.name = entity.name;
    this.channel = currentPromotion.channel;
    this.date = currentPromotion.date;
  }

  name: string;
  channel: Channel;
  date: Date;
=======
export class ReleaseEventInput implements EventInput {
  constructor(promotion: Promotion, endDate: Date) {
    this.title = promotion.releaseName;
    this.start = promotion.date;
    this.end = endDate;
    this.className = promotion.channel;
    this.extendedProps = {
      channel: promotion.channel,
    };
  }

  get channel(): Channel {
    return this.extendedProps.channel;
  }

  title: string;
  start: Date;
  end: Date;
  className: Channel;
  extendedProps: {channel: Channel};
>>>>>>> 1c577bf1
}

export class CurrentReleases {
  constructor(promotions: Promotion[]) {
    this.map = new Map<Channel, string>();
    promotions.forEach((promotion) => {
      this.map.set(promotion.channel, promotion.releaseName);
    });
  }

  map: Map<Channel, string>;
}<|MERGE_RESOLUTION|>--- conflicted
+++ resolved
@@ -17,19 +17,6 @@
 import {Channel, Promotion} from '../../types';
 import {EventInput} from '@fullcalendar/core';
 
-<<<<<<< HEAD
-export class Release {
-  constructor(entity: ReleaseEntity) {
-    const currentPromotion = entity.promotions[0];
-    this.name = entity.name;
-    this.channel = currentPromotion.channel;
-    this.date = currentPromotion.date;
-  }
-
-  name: string;
-  channel: Channel;
-  date: Date;
-=======
 export class ReleaseEventInput implements EventInput {
   constructor(promotion: Promotion, endDate: Date) {
     this.title = promotion.releaseName;
@@ -50,7 +37,6 @@
   end: Date;
   className: Channel;
   extendedProps: {channel: Channel};
->>>>>>> 1c577bf1
 }
 
 export class CurrentReleases {
