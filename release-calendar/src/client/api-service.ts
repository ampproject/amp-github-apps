--- conflicted
+++ resolved
@@ -14,44 +14,7 @@
  * limitations under the License.
  */
 
-<<<<<<< HEAD
-import {
-  ApiServiceInterface,
-  Promotion as PromotionEntity,
-  Release as ReleaseEntity,
-} from '../types';
-import {CurrentReleases, EventInput} from './models/view-models';
-import fetch from 'node-fetch';
-const SERVER_URL = `http://localhost:3000`;
-
-export class ApiService implements ApiServiceInterface {
-  private getReleasesRequest(url: string): Promise<ReleaseEntity[]> {
-    return fetch(url).then((result) => result.json());
-  }
-
-  private getPromotionsRequest(url: string): Promise<PromotionEntity[]> {
-    return fetch(url).then((result) => result.json());
-  }
-
-  private getReleaseRequest(url: string): Promise<ReleaseEntity> {
-    return fetch(url).then((result) => result.json());
-  }
-
-  async getReleases(): Promise<EventInput[]> {
-    const releases = await this.getReleasesRequest(SERVER_URL);
-    return releases.map((release) => {
-      return new EventInput(release, release.promotions[0]);
-    });
-  }
-
-  async getRelease(releaseName: string): Promise<EventInput[]> {
-    const release = await this.getReleaseRequest(
-      SERVER_URL + '/release/' + releaseName,
-    );
-    return release.promotions.map((promotion) => {
-      return new EventInput(release, promotion);
-=======
-import {Channel, Promotion} from '../types';
+import {Channel, Promotion, Release} from '../types';
 import {CurrentReleases, ReleaseEventInput} from './models/view-models';
 import fetch from 'node-fetch';
 const SERVER_URL = `http://localhost:3000`;
@@ -61,6 +24,25 @@
     return fetch(url).then((result) => result.json());
   }
 
+  private getReleaseRequest(url: string): Promise<Release> {
+    return fetch(url).then((result) => result.json());
+  }
+
+  async getRelease(releaseString: string): Promise<ReleaseEventInput[]> {
+    const release = await this.getReleaseRequest(
+      SERVER_URL + '/release/' + releaseString,
+    );
+    return [
+      new ReleaseEventInput(release.promotions[0], new Date()),
+      ...release.promotions
+        .slice(1)
+        .map(
+          (promotion, i) =>
+            new ReleaseEventInput(promotion, release.promotions[i].date),
+        ),
+    ];
+  }
+
   async getReleases(): Promise<ReleaseEventInput[]> {
     const allPromotions = await this.getPromotionRequest(SERVER_URL);
     const map = new Map<Channel, Date>();
@@ -68,12 +50,11 @@
       const date = map.get(promotion.channel) || new Date();
       map.set(promotion.channel, promotion.date);
       return new ReleaseEventInput(promotion, date);
->>>>>>> 1c577bf1
     });
   }
 
   async getCurrentReleases(): Promise<CurrentReleases> {
-    const currentReleases = await this.getPromotionsRequest(
+    const currentReleases = await this.getPromotionRequest(
       SERVER_URL + '/current-releases/',
     );
     return new CurrentReleases(currentReleases);
