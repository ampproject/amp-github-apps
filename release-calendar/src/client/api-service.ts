--- conflicted
+++ resolved
@@ -30,7 +30,7 @@
 
   async getRelease(requestedRelease: string): Promise<ReleaseEventInput[]> {
     const release = await this.getReleaseRequest(
-      `${SERVER_URL}/releases/${requestedRelease}`,
+      `${SERVER_ENDPOINT}/releases/${requestedRelease}`,
     );
     return [
       new ReleaseEventInput(release.promotions[0], new Date()),
@@ -55,11 +55,7 @@
 
   async getCurrentReleases(): Promise<CurrentReleases> {
     const currentReleases = await this.getPromotionRequest(
-<<<<<<< HEAD
-      SERVER_ENDPOINT + '/current-releases/',
-=======
-      `${SERVER_URL}/current-releases/`,
->>>>>>> 26809d49
+      `${SERVER_ENDPOINT}/current-releases/`,
     );
     return new CurrentReleases(currentReleases);
   }
