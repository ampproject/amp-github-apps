--- conflicted
+++ resolved
@@ -27,22 +27,15 @@
   private getReleaseRequest(url: string): Promise<Release> {
     return fetch(url).then((result) => result.json());
   }
-
-<<<<<<< HEAD
-  async getRelease(requestedRelease: string): Promise<Promotion[]> {
-=======
   private getReleasesRequest(url: string): Promise<Release[]> {
     return fetch(url).then((result) => result.json());
   }
 
-  async getRelease(requestedRelease: string): Promise<ReleaseEventInput[]> {
->>>>>>> 5dc7aeb4
+  async getSinglePromotions(requestedRelease: string): Promise<Promotion[]> {
     const release = await this.getReleaseRequest(
       `${SERVER_ENDPOINT}/releases/${requestedRelease}`,
     );
-    return release.promotions.map((promotion) => {
-      return new Promotion(release, promotion.channel, promotion.date);
-    });
+    return release.promotions;
   }
 
   async getReleases(): Promise<string[]> {
@@ -73,7 +66,7 @@
     return new CurrentReleases(currentReleases);
   }
 
-  async getReleaseDates(requestedRelease: string): Promise<Release> {
+  async getRelease(requestedRelease: string): Promise<Release> {
     return await this.getReleaseRequest(
       `${SERVER_ENDPOINT}/releases/${requestedRelease}`,
     );
