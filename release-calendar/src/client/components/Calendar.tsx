/**
 * Copyright 2020 The AMP HTML Authors. All Rights Reserved.
 *
 * Licensed under the Apache License, Version 2.0 (the "License");
 * you may not use this file except in compliance with the License.
 * You may obtain a copy of the License at
 *
 *      http://www.apache.org/licenses/LICENSE-2.0
 *
 * Unless required by applicable law or agreed to in writing, software
 * distributed under the License is distributed on an "AS-IS" BASIS,
 * WITHOUT WARRANTIES OR CONDITIONS OF ANY KIND, either express or implied.
 * See the License for the specific language governing permissions and
 * limitations under the License.
 */

import '../stylesheets/calendar.scss';
import * as React from 'react';
import {ApiService} from '../api-service';
import {Channel} from '../../types';
import {EventSourceInput} from '@fullcalendar/core/structs/event-source';
import {getEvents} from '../models/release-event';
import FullCalendar from '@fullcalendar/react';
import dayGridPlugin from '@fullcalendar/daygrid';
import timeGridPlugin from '@fullcalendar/timegrid';

const CALENDAR_CONTENT_HEIGHT = 480;
const EVENT_LIMIT_DISPLAYED = 3;

export interface CalendarProps {
  channels: Channel[];
}

export interface CalendarState {
  events: Map<Channel, EventSourceInput>;
}

export class Calendar extends React.Component<CalendarProps, CalendarState> {
  private apiService: ApiService;

  constructor(props: Readonly<CalendarProps>) {
    super(props);
    this.state = {
      events: new Map<Channel, EventSourceInput>(),
    };
    this.apiService = new ApiService();
  }

  async componentDidMount(): Promise<void> {
    const releases = await this.apiService.getReleases();
    this.setState({events: getEvents(releases)});
  }

  render(): JSX.Element {
    const displayEvents: EventSourceInput[] = this.props.channels
      .filter((channel) => this.state.events.has(channel))
      .map((channel) => this.state.events.get(channel));
    return (
      <div className='calendar'>
        <FullCalendar
          defaultView='dayGridMonth'
          header={{
            left: 'prev,next',
            center: 'title',
            right: 'dayGridMonth,timeGridWeek,listWeek',
          }}
          plugins={[dayGridPlugin, timeGridPlugin]}
<<<<<<< HEAD
          eventSources={this.props.events}
          contentHeight={CALENDAR_CONTENT_HEIGHT}
=======
          eventSources={displayEvents}
          contentHeight={CALENDAR_CONTENT_HEIGHT} //will be 430 when header is added
>>>>>>> 8eacde1d
          fixedWeekCount={false}
          displayEventTime={false}
          views={{month: {eventLimit: EVENT_LIMIT_DISPLAYED}}}
        />
      </div>
    );
  }
}<|MERGE_RESOLUTION|>--- conflicted
+++ resolved
@@ -65,13 +65,8 @@
             right: 'dayGridMonth,timeGridWeek,listWeek',
           }}
           plugins={[dayGridPlugin, timeGridPlugin]}
-<<<<<<< HEAD
-          eventSources={this.props.events}
+          eventSources={displayEvents}
           contentHeight={CALENDAR_CONTENT_HEIGHT}
-=======
-          eventSources={displayEvents}
-          contentHeight={CALENDAR_CONTENT_HEIGHT} //will be 430 when header is added
->>>>>>> 8eacde1d
           fixedWeekCount={false}
           displayEventTime={false}
           views={{month: {eventLimit: EVENT_LIMIT_DISPLAYED}}}
