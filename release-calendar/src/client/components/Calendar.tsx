--- conflicted
+++ resolved
@@ -74,37 +74,11 @@
     }
   }
 
-<<<<<<< HEAD
   gotoDate(date: Date): void {
     const calendarApi = this.calendarReference.current.getApi();
     calendarApi.gotoDate(date);
   }
-
-  tooltip = (arg: {
-    isMirror: boolean;
-    isStart: boolean;
-    isEnd: boolean;
-    event: EventApi;
-    el: HTMLElement;
-    view: View;
-  }): void => {
-    const Content = (): JSX.Element => (
-      <Tippy
-        interactive={true}
-        trigger={'click'}
-        placement={'left'}
-        arrow={false}
-        offset={[0, 5]}
-        //TODO: decide on the content of each tooltip and create component for it
-        content={<div>{arg.event.classNames}</div>}>
-        <button className={'event-button'}>{arg.event.title}</button>
-      </Tippy>
-    );
-    ReactDOM.render(<Content />, arg.el);
-  };
-
-=======
->>>>>>> 375b94c0
+        
   render(): JSX.Element {
     const displayEvents: EventSourceInput[] =
       this.props.singleRelease != null
@@ -114,33 +88,14 @@
             .map((channel) => this.state.allEvents.get(channel));
 
     return (
-<<<<<<< HEAD
-      <div className='calendar'>
-        <FullCalendar
-          defaultView='dayGridMonth'
-          header={{
-            left: 'prev,next today',
-            center: 'title',
-            right: 'dayGridMonth,timeGridWeek,listWeek',
-          }}
-          ref={this.calendarReference}
-          plugins={[dayGridPlugin, timeGridPlugin]}
-          eventSources={displayEvents}
-          contentHeight={CALENDAR_CONTENT_HEIGHT}
-          fixedWeekCount={false}
-          displayEventTime={false}
-          views={{month: {eventLimit: EVENT_LIMIT_DISPLAYED}}}
-          eventRender={this.tooltip}
-        />
-      </div>
-=======
       <FullCalendar
         defaultView='dayGridMonth'
         header={{
-          left: 'prev,next',
+          left: 'prev,next today',
           center: 'title',
           right: 'dayGridMonth,timeGridWeek,listWeek',
         }}
+        ref={this.calendarReference}
         plugins={[dayGridPlugin, timeGridPlugin]}
         eventSources={displayEvents}
         contentHeight={CALENDAR_CONTENT_HEIGHT}
@@ -149,7 +104,6 @@
         views={{month: {eventLimit: EVENT_LIMIT_DISPLAYED}}}
         eventRender={Tooltip}
       />
->>>>>>> 375b94c0
     );
   }
 }