/**
 * Copyright 2020 The AMP HTML Authors. All Rights Reserved.
 *
 * Licensed under the Apache License, Version 2.0 (the "License");
 * you may not use this file except in compliance with the License.
 * You may obtain a copy of the License at
 *
 *      http://www.apache.org/licenses/LICENSE-2.0
 *
 * Unless required by applicable law or agreed to in writing, software
 * distributed under the License is distributed on an "AS-IS" BASIS,
 * WITHOUT WARRANTIES OR CONDITIONS OF ANY KIND, either express or implied.
 * See the License for the specific language governing permissions and
 * limitations under the License.
 */

import '../stylesheets/calendar.scss';
import * as React from 'react';
import {ApiService} from '../api-service';
import {Channel} from '../../types';
import {ReleaseEventInput} from '../models/view-models';
import {Tooltip} from './Tooltip';
import {getAllEvents, getSingleReleaseEvents} from '../models/release-event';
import FullCalendar from '@fullcalendar/react';
import dayGridPlugin from '@fullcalendar/daygrid';
import timeGridPlugin from '@fullcalendar/timegrid';

const CALENDAR_CONTENT_HEIGHT = 610;
const EVENT_LIMIT_DISPLAYED = 3;

export interface CalendarProps {
  channels: Channel[];
  singleRelease: string;
}

export interface CalendarState {
  allEvents: Map<Channel, ReleaseEventInput[]>;
  singleEvents: ReleaseEventInput[];
}

export class Calendar extends React.Component<CalendarProps, CalendarState> {
  private apiService: ApiService;

  constructor(props: Readonly<CalendarProps>) {
    super(props);
    this.state = {
      allEvents: new Map<Channel, ReleaseEventInput[]>(),
      singleEvents: [],
    };
    this.apiService = new ApiService();
  }

  calendarReference = React.createRef<FullCalendar>();

  async componentDidMount(): Promise<void> {
    const promotions = await this.apiService.getPromotions();
    this.setState({allEvents: getAllEvents(promotions)});
  }

  async componentDidUpdate(prevProps: CalendarProps): Promise<void> {
    if (prevProps.singleRelease != this.props.singleRelease) {
      if (this.props.singleRelease) {
        const promotionsOfSingleRelease = await this.apiService.getSinglePromotions(
          this.props.singleRelease,
        );
<<<<<<< HEAD
        this.setState({singleEvents: getSingleReleaseEvents(release)});
        this.gotoDate(release[0].start);
=======
        this.setState((prevState: CalendarState) => ({
          singleEvents: getSingleReleaseEvents(
            promotionsOfSingleRelease,
            prevState.allEvents,
          ),
        }));
>>>>>>> 67e4d3e4
      } else {
        this.setState({singleEvents: []});
      }
    }
  }

  gotoDate(date: Date): void {
    const calendarApi = this.calendarReference.current.getApi();
    calendarApi.gotoDate(date);
  }
        
  render(): JSX.Element {
    let displayEvents: ReleaseEventInput[] = [];
    if (this.props.singleRelease) {
      displayEvents = this.state.singleEvents;
    } else {
      this.props.channels
        .filter((channel) => this.state.allEvents.has(channel))
        .forEach((channel) =>
          displayEvents.push(...this.state.allEvents.get(channel)),
        );
    }

    return (
      <FullCalendar
        defaultView='dayGridMonth'
        header={{
          left: 'prev,next today',
          center: 'title',
          right: 'dayGridMonth,timeGridWeek,listWeek',
        }}
        ref={this.calendarReference}
        plugins={[dayGridPlugin, timeGridPlugin]}
        eventSources={[{events: displayEvents, textColor: 'white'}]}
        contentHeight={CALENDAR_CONTENT_HEIGHT}
        fixedWeekCount={false}
        displayEventTime={false}
        views={{month: {eventLimit: EVENT_LIMIT_DISPLAYED}}}
        eventRender={Tooltip}
      />
    );
  }
}<|MERGE_RESOLUTION|>--- conflicted
+++ resolved
@@ -63,17 +63,13 @@
         const promotionsOfSingleRelease = await this.apiService.getSinglePromotions(
           this.props.singleRelease,
         );
-<<<<<<< HEAD
-        this.setState({singleEvents: getSingleReleaseEvents(release)});
-        this.gotoDate(release[0].start);
-=======
+        this.gotoDate(promotionsOfSingleRelease[0].date);
         this.setState((prevState: CalendarState) => ({
           singleEvents: getSingleReleaseEvents(
             promotionsOfSingleRelease,
             prevState.allEvents,
           ),
         }));
->>>>>>> 67e4d3e4
       } else {
         this.setState({singleEvents: []});
       }
@@ -84,7 +80,7 @@
     const calendarApi = this.calendarReference.current.getApi();
     calendarApi.gotoDate(date);
   }
-        
+
   render(): JSX.Element {
     let displayEvents: ReleaseEventInput[] = [];
     if (this.props.singleRelease) {
