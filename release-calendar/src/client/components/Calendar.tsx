--- conflicted
+++ resolved
@@ -80,7 +80,6 @@
             .map((channel) => this.state.allEvents.get(channel));
 
     return (
-<<<<<<< HEAD
       <FullCalendar
         defaultView='dayGridMonth'
         header={{
@@ -94,27 +93,8 @@
         fixedWeekCount={false}
         displayEventTime={false}
         views={{month: {eventLimit: EVENT_LIMIT_DISPLAYED}}}
-        eventRender={this.tooltip}
+        eventRender={Tooltip}
       />
-=======
-      <div className='calendar'>
-        <FullCalendar
-          defaultView='dayGridMonth'
-          header={{
-            left: 'prev,next',
-            center: 'title',
-            right: 'dayGridMonth,timeGridWeek,listWeek',
-          }}
-          plugins={[dayGridPlugin, timeGridPlugin]}
-          eventSources={displayEvents}
-          contentHeight={CALENDAR_CONTENT_HEIGHT}
-          fixedWeekCount={false}
-          displayEventTime={false}
-          views={{month: {eventLimit: EVENT_LIMIT_DISPLAYED}}}
-          eventRender={Tooltip}
-        />
-      </div>
->>>>>>> a433d090
     );
   }
 }