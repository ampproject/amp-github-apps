--- conflicted
+++ resolved
@@ -19,12 +19,9 @@
 import * as React from 'react';
 import {ApiService} from '../api-service';
 import {Calendar} from './Calendar';
-<<<<<<< HEAD
 import {CalendarTitle} from './CalendarTitle';
 import {Channel} from '../../types';
 import {ChannelTable} from './ChannelTable';
-=======
->>>>>>> a77cbd04
 import {EventSourceInput} from '@fullcalendar/core/structs/event-source';
 import {Header} from './Header';
 //import {getCurrentReleases} from '../models/release-channel';
@@ -38,7 +35,7 @@
 }
 
 export class App extends React.Component<{}, AppState> {
-<<<<<<< HEAD
+
   private apiService: ApiService = new ApiService();
 
   readonly state: AppState = {
@@ -78,23 +75,6 @@
       selectedChannel: replace,
     });
   };
-=======
-  private apiService: ApiService;
-
-  constructor(props: unknown) {
-    super(props);
-    this.state = {
-      events: [],
-    };
-    this.apiService = new ApiService();
-  }
-
-  async componentDidMount(): Promise<void> {
-    const releases = await this.apiService.getReleases();
-    const events = getEvents(releases);
-    this.setState({events});
-  }
->>>>>>> a77cbd04
 
   handleSelectRelease = (selected: string): void => {
     this.setState({selectedRelease: selected});
