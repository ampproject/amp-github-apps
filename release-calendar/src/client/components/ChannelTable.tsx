/**
 * Copyright 2020 The AMP HTML Authors. All Rights Reserved.
 *
 * Licensed under the Apache License, Version 2.0 (the "License");
 * you may not use this file except in compliance with the License.
 * You may obtain a copy of the License at
 *
 *      http://www.apache.org/licenses/LICENSE-2.0
 *
 * Unless required by applicable law or agreed to in writing, software
 * distributed under the License is distributed on an "AS-IS" BASIS,
 * WITHOUT WARRANTIES OR CONDITIONS OF ANY KIND, either express or implied.
 * See the License for the specific language governing permissions and
 * limitations under the License.
 */

import '../stylesheets/channelTable.scss';
import * as React from 'react';
import {ApiService} from '../api-service';
import {Channel} from '../../types';
import {CurrentReleases} from '../models/view-models';

interface ChannelTableState {
  currentReleases: Map<Channel, string>;
}

interface ChannelTableProps {
  channels: Channel[];
  handleSelectedChannel: (channel: Channel, checked: boolean) => void;
  handleSelectedRelease: (release: string) => void;
}

export class ChannelTable extends React.Component<
  ChannelTableProps,
  ChannelTableState
> {
  private apiService: ApiService;

  constructor(props: Readonly<ChannelTableProps>) {
    super(props);
    this.state = {
      currentReleases: new Map<Channel, string>(),
    };
    this.apiService = new ApiService();
    this.handleChannelClick = this.handleChannelClick.bind(this);
  }

  async componentDidMount(): Promise<void> {
    const currentReleases: CurrentReleases = await this.apiService.getCurrentReleases();
    this.setState({currentReleases: currentReleases.map});
  }

  handleChannelClick = (
    channel: Channel,
    event: React.ChangeEvent<HTMLInputElement>,
  ): void => {
    this.props.handleSelectedChannel(channel, event.target.checked);
  };

  rows = [
    {channel: Channel.STABLE, title: 'Stable'},
    {channel: Channel.PERCENT_BETA, title: '% Beta'},
    {channel: Channel.PERCENT_EXPERIMENTAL, title: '% Experimental'},
    {channel: Channel.OPT_IN_BETA, title: 'Opt-in Beta'},
    {channel: Channel.OPT_IN_EXPERIMENTAL, title: 'Opt-in Experimental'},
    {channel: Channel.NIGHTLY, title: 'Nightly'},
    {channel: Channel.LTS, title: 'Long Term Stable'},
  ];

<<<<<<< HEAD
  handleChannelClick = (
    channel: Channel,
    event: React.ChangeEvent<HTMLInputElement>,
  ): void => {
    this.props.handleSelectedChannel(channel, event.target.checked);
  };

  handleReleaseClick = (release: string): void => {
    this.props.handleSelectedRelease(release);
  };

=======
>>>>>>> 04586a1d
  render(): JSX.Element {
    return (
      <React.Fragment>
        <h1 className='title-bar'>Current Releases</h1>
        <div className='row-container'>
          {this.rows.map((row) => {
<<<<<<< HEAD
            const rtv = '1234567890123';
=======
>>>>>>> 04586a1d
            return (
              <React.Fragment key={row.channel}>
                <label className='row-button' htmlFor={row.channel}>
                  <div className={row.channel}>
                    <input
                      type='checkbox'
                      className='click-square'
                      id={row.channel}
                      onChange={(e): void =>
                        this.handleChannelClick(row.channel, e)
                      }></input>
                    <i></i>
                  </div>
                  <div className='row-text'>{row.title}</div>
                </label>
<<<<<<< HEAD
                <button
                  className='release-button'
                  onClick={(): void => this.handleReleaseClick(rtv)}>
                  {rtv}
=======
                <button className='release-button'>
                  {this.state.currentReleases.get(row.channel)}
>>>>>>> 04586a1d
                </button>
              </React.Fragment>
            );
          })}
        </div>
      </React.Fragment>
    );
  }
}<|MERGE_RESOLUTION|>--- conflicted
+++ resolved
@@ -57,6 +57,10 @@
     this.props.handleSelectedChannel(channel, event.target.checked);
   };
 
+  handleReleaseClick = (release: string): void => {
+    this.props.handleSelectedRelease(release);
+  };
+
   rows = [
     {channel: Channel.STABLE, title: 'Stable'},
     {channel: Channel.PERCENT_BETA, title: '% Beta'},
@@ -67,30 +71,12 @@
     {channel: Channel.LTS, title: 'Long Term Stable'},
   ];
 
-<<<<<<< HEAD
-  handleChannelClick = (
-    channel: Channel,
-    event: React.ChangeEvent<HTMLInputElement>,
-  ): void => {
-    this.props.handleSelectedChannel(channel, event.target.checked);
-  };
-
-  handleReleaseClick = (release: string): void => {
-    this.props.handleSelectedRelease(release);
-  };
-
-=======
->>>>>>> 04586a1d
   render(): JSX.Element {
     return (
       <React.Fragment>
         <h1 className='title-bar'>Current Releases</h1>
         <div className='row-container'>
           {this.rows.map((row) => {
-<<<<<<< HEAD
-            const rtv = '1234567890123';
-=======
->>>>>>> 04586a1d
             return (
               <React.Fragment key={row.channel}>
                 <label className='row-button' htmlFor={row.channel}>
@@ -106,15 +92,14 @@
                   </div>
                   <div className='row-text'>{row.title}</div>
                 </label>
-<<<<<<< HEAD
                 <button
                   className='release-button'
-                  onClick={(): void => this.handleReleaseClick(rtv)}>
-                  {rtv}
-=======
-                <button className='release-button'>
+                  onClick={(): void =>
+                    this.handleReleaseClick(
+                      this.state.currentReleases.get(row.channel),
+                    )
+                  }>
                   {this.state.currentReleases.get(row.channel)}
->>>>>>> 04586a1d
                 </button>
               </React.Fragment>
             );
