@use 'base';
@import '~@fullcalendar/core/main.css';
@import '~@fullcalendar/daygrid/main.css';
@import '~@fullcalendar/timegrid/main.css';

.fc-view {
  box-shadow:
  rgba(0, 0, 0, 0.2) 0px 1px 2px,
  rgba(0, 0, 0, 0.14) 0px 1px 2px,
  rgba(0, 0, 0, 0.12) 0px 1px 4px;
}

<<<<<<< HEAD
.event-button {
  outline: none;
  background-color: inherit;
  border-color: inherit;
  color: inherit;
  padding-left: 3px;
  padding-top: 3px;
  text-align: left;
  box-sizing: border-box;
  width: 100%;
  height: 100%;
=======
.fc-event {
  border-color: none;
  background-color: none;
}

@mixin color($channel) {
  background-color: $channel;
  border-color: $channel;
}

.lts {
  @include color(base.$lts)
}

.stable {
  @include color(base.$stable);
}

.perc-beta {
  @include color(base.$perc-beta)
}

.perc-experimental {
  @include color(base.$perc-experimental)
}

.opt-in-beta {
  @include color(base.$opt-in-beta);
}

.opt-in-experimental {
  @include color(base.$opt-in-experimental);
}

.nightly {
  @include color(base.$nightly);
>>>>>>> 930b986b
}<|MERGE_RESOLUTION|>--- conflicted
+++ resolved
@@ -10,7 +10,11 @@
   rgba(0, 0, 0, 0.12) 0px 1px 4px;
 }
 
-<<<<<<< HEAD
+.fc-event {
+  border-color: none;
+  background-color: none;
+}
+
 .event-button {
   outline: none;
   background-color: inherit;
@@ -22,11 +26,6 @@
   box-sizing: border-box;
   width: 100%;
   height: 100%;
-=======
-.fc-event {
-  border-color: none;
-  background-color: none;
-}
 
 @mixin color($channel) {
   background-color: $channel;
@@ -59,5 +58,4 @@
 
 .nightly {
   @include color(base.$nightly);
->>>>>>> 930b986b
 }