--- conflicted
+++ resolved
@@ -85,14 +85,14 @@
     res.json(releases);
   });
 
-<<<<<<< HEAD
+
   app.get('/count-releases/:release', async (req, res) => {
     const releases = await repositoryService.countRelease(req.params.release);
     res.json(releases);
-=======
+  });
+          
   app.listen(port, () => {
     console.log(`App listening on port: ${port}`);
->>>>>>> 7ec05db0
   });
 }
 main();