/**
 * Copyright 2019 The AMP HTML Authors. All Rights Reserved.
 *
 * Licensed under the Apache License, Version 2.0 (the "License");
 * you may not use this file except in compliance with the License.
 * You may obtain a copy of the License at
 *
 *      http://www.apache.org/licenses/LICENSE-2.0
 *
 * Unless required by applicable law or agreed to in writing, software
 * distributed under the License is distributed on an "AS-IS" BASIS,
 * WITHOUT WARRANTIES OR CONDITIONS OF ANY KIND, either express or implied.
 * See the License for the specific language governing permissions and
 * limitations under the License.
 */

import {Octokit} from 'probot';
import {ChecksListForRefParams, ChecksUpdateParams} from '@octokit/rest';
import {GitHubAPI} from 'probot/lib/github';

const ACTION: Octokit.ChecksUpdateParamsActions = {
  label: 'Create a test site',
  description: 'Serves the minified output of this PR.',
  identifier: 'deploy-me-action',
};

const check_name = process.env.GH_CHECK;
const owner = process.env.GH_OWNER;
const repo = process.env.GH_REPO;

export class PullRequest {
  private github: GitHubAPI;
  private headSha: string;

  constructor(github: GitHubAPI, headSha: string) {
    this.github = github;
    this.headSha = headSha;
  }

  /**
   * Create or reset the check.
   */
  async createOrResetCheck(): Promise<void> {
    const check = await this.getCheck_();
    check ? await this.resetCheck_(check) : await this.createCheck_();
  }

  /**
   * Set check to 'in_progress' while files are being uploaded.
   */
<<<<<<< HEAD
  async deploymentInProgress() {
=======
  async enableDeploymentCheck(id: number) {
>>>>>>> 2abfb5e6
    const check = await this.getCheck_();

    const params: ChecksUpdateParams = {
      owner,
      repo,
      check_run_id: check.id,
      status: 'in_progress',
      output: {
<<<<<<< HEAD
        title: 'Creating a test site...',
        summary: 'Please wait while a test site is being created. ' +
          'When finished, a link will appear here.',
=======
        title: 'Ready to create a test site.',
        summary: 'Please click the `Create a test site` button above to ' +
        'deploy the minified build of this PR along with examples from ' +
        '`examples/` and `test/manual/`. It should only take a minute.',
        text: `Travis build number: ${id}`,
>>>>>>> 2abfb5e6
      },
    };

    return this.github.checks.update(params);
  }

  /**
   * Set check to 'completed' and remove the 'Deploy Me' action once
   * deployment is finished. Display the serve url in the check's output.
   */
  async deploymentCompleted(serveUrl: string) {
    const check = await this.getCheck_();

    const params: ChecksUpdateParams = {
      owner,
      repo,
      check_run_id: check.id,
      status: 'completed',
      actions: [],
      conclusion: 'success',
      details_url: serveUrl,
      output: {
<<<<<<< HEAD
        title: 'Success! A test site was created.',
        summary: `You can find it here: ${serveUrl}`,
        text: serveUrl,
=======
        title: 'Creating a test site...',
        summary: 'Please wait while a test site is being created. ' +
          'When finished, a link will appear here.',
        text: check.output.text,
>>>>>>> 2abfb5e6
      },
    };

    return this.github.checks.update(params);
  }

  /**
   * Fail the check if any part of the deployment fails
   */
  async deploymentErrored(error: Error) {
    const check = await this.getCheck_();

    const params: ChecksUpdateParams = {
      owner,
      repo,
      check_run_id: check.id,
      status: 'completed',
      conclusion: 'neutral',
      output: {
        title: 'Deployment error.',
        summary: 'Sorry, there was an error creating a test site.',
        text: error.message,
      },
      actions: [ACTION],
    };

    return this.github.checks.update(params);
  }

  /**
   * Set check to 'completed' to enable the 'Deploy Me' action.
   */
  async buildCompleted() {
    const check = await this.getCheck_();

    const params: ChecksUpdateParams = {
      owner: this.owner,
      repo: this.repo,
      check_run_id: check.id,
      status: 'completed',
      conclusion: 'neutral',
      output: {
        title: 'Ready to create a test site.',
        summary: 'Please click the `Create a test site` button above to ' +
        'deploy the minified build of this PR along with examples from ' +
        '`examples/` and `test/manual/`. It should only take a minute.',
      },
      actions: [ACTION],
    };

    return this.github.checks.update(params);
  }

  /**
   * Set check to 'neutral' if dist fails
   */
  async buildErrored() {
    const check = await this.getCheck_();

    const params: ChecksUpdateParams = {
      owner,
      repo,
      check_run_id: check.id,
      status: 'completed',
      conclusion: 'neutral',
      output: {
        title: 'Build error.',
        summary: 'Sorry, a test site cannot be created because this PR ' +
        'failed to build. Please check the Travis logs for more information.',
      },
    };

    return this.github.checks.update(params);
  }

  /**
<<<<<<< HEAD
   * Set check to 'neutral' if dist is skipped
=======
   * Fail the check if any part of the deployment fails
>>>>>>> 2abfb5e6
   */
  async buildSkipped() {
    const check = await this.getCheck_();

    const params: ChecksUpdateParams = {
      owner,
      repo,
      check_run_id: check.id,
      status: 'completed',
      conclusion: 'neutral',
      output: {
        title: 'Build skipped.',
        summary: 'Sorry, a test site cannot be created because the ' +
         'compilation step was skipped in Travis. This happens if ' +
         'a PR only includes documentation changes. Please check the Travis ' +
         'logs for more information.',
      },
    };

    return this.github.checks.update(params);
  }

  async getTravisBuildNumber() {
    const check = await this.getCheck_();

    if (!check.output || !check.output.text) {
      return -1;
    }

    return Number(check.output.text.replace(/\D/g, ''));
  }

  /**
   * Create the check and set it to 'queued'.
   */
  private async createCheck_() {
    const params: Octokit.ChecksCreateParams = {
      owner,
      repo,
      name: check_name,
      head_sha: this.headSha,
      status: 'queued',
      output: {
        title: 'Waiting for the build to finish...',
        summary: 'When Travis is finished compiling this PR, ' +
          'a "Create a test site!" button will appear here.',
      },
    };

    return this.github.checks.create(params);
  }

  /**
   * Reset the check and set it to 'queued'.
   */
  private async resetCheck_(
    check: Octokit.ChecksListForRefResponseCheckRunsItem) {
    let output: Octokit.ChecksListForRefResponseCheckRunsItemOutput;
    if (check.status == 'completed'
      && check.conclusion == 'success' && check.output.text) {
      output = {
        title: 'A new build is being compiled...',
        summary: `To view the existing test site, visit ${check.output.text} ` +
        'This site will be overwritten if you recreate the test site.',
      } as Octokit.ChecksListForRefResponseCheckRunsItemOutput;
    }

    const params: ChecksUpdateParams = {
      owner,
      repo,
      check_run_id: check.id,
      status: 'queued',
      output,
    };
    return this.github.checks.update(params);
  }

  /**
   * Get the check or return null if it does not exist.
   */
  private async getCheck_() {
    const params: ChecksListForRefParams = {
      owner,
      repo,
      ref: this.headSha,
      check_name,
    };

    const checks = await this.github.checks.listForRef(params);
    if (!checks || !checks.data || checks.data.total_count != 1) {
      return null;
    }

    return checks.data.check_runs[0];
  }
}

module.exports = {
  PullRequest,
};
<|MERGE_RESOLUTION|>--- conflicted
+++ resolved
@@ -48,11 +48,7 @@
   /**
    * Set check to 'in_progress' while files are being uploaded.
    */
-<<<<<<< HEAD
   async deploymentInProgress() {
-=======
-  async enableDeploymentCheck(id: number) {
->>>>>>> 2abfb5e6
     const check = await this.getCheck_();
 
     const params: ChecksUpdateParams = {
@@ -61,95 +57,82 @@
       check_run_id: check.id,
       status: 'in_progress',
       output: {
-<<<<<<< HEAD
         title: 'Creating a test site...',
         summary: 'Please wait while a test site is being created. ' +
           'When finished, a link will appear here.',
-=======
+        text: check.output.text,
+      },
+    };
+
+    return this.github.checks.update(params);
+  }
+
+  /**
+   * Set check to 'completed' and remove the 'Deploy Me' action once
+   * deployment is finished. Display the serve url in the check's output.
+   */
+  async deploymentCompleted(serveUrl: string) {
+    const check = await this.getCheck_();
+
+    const params: ChecksUpdateParams = {
+      owner,
+      repo,
+      check_run_id: check.id,
+      status: 'completed',
+      actions: [],
+      conclusion: 'success',
+      details_url: serveUrl,
+      output: {
+        title: 'Success! A test site was created.',
+        summary: `You can find it here: ${serveUrl}`,
+        text: serveUrl,
+      },
+    };
+
+    return this.github.checks.update(params);
+  }
+
+  /**
+   * Fail the check if any part of the deployment fails
+   */
+  async deploymentErrored(error: Error) {
+    const check = await this.getCheck_();
+
+    const params: ChecksUpdateParams = {
+      owner,
+      repo,
+      check_run_id: check.id,
+      status: 'completed',
+      conclusion: 'neutral',
+      output: {
+        title: 'Deployment error.',
+        summary: 'Sorry, there was an error creating a test site.',
+        text: error.message,
+      },
+      actions: [ACTION],
+    };
+
+    return this.github.checks.update(params);
+  }
+
+  /**
+   * Set check to 'completed' to enable the 'Deploy Me' action.
+   */
+  async buildCompleted(id: number) {
+    const check = await this.getCheck_();
+
+    const params: ChecksUpdateParams = {
+      owner,
+      repo,
+      check_run_id: check.id,
+      status: 'completed',
+      conclusion: 'neutral',
+      output: {
         title: 'Ready to create a test site.',
         summary: 'Please click the `Create a test site` button above to ' +
         'deploy the minified build of this PR along with examples from ' +
         '`examples/` and `test/manual/`. It should only take a minute.',
         text: `Travis build number: ${id}`,
->>>>>>> 2abfb5e6
-      },
-    };
-
-    return this.github.checks.update(params);
-  }
-
-  /**
-   * Set check to 'completed' and remove the 'Deploy Me' action once
-   * deployment is finished. Display the serve url in the check's output.
-   */
-  async deploymentCompleted(serveUrl: string) {
-    const check = await this.getCheck_();
-
-    const params: ChecksUpdateParams = {
-      owner,
-      repo,
-      check_run_id: check.id,
-      status: 'completed',
-      actions: [],
-      conclusion: 'success',
-      details_url: serveUrl,
-      output: {
-<<<<<<< HEAD
-        title: 'Success! A test site was created.',
-        summary: `You can find it here: ${serveUrl}`,
-        text: serveUrl,
-=======
-        title: 'Creating a test site...',
-        summary: 'Please wait while a test site is being created. ' +
-          'When finished, a link will appear here.',
-        text: check.output.text,
->>>>>>> 2abfb5e6
-      },
-    };
-
-    return this.github.checks.update(params);
-  }
-
-  /**
-   * Fail the check if any part of the deployment fails
-   */
-  async deploymentErrored(error: Error) {
-    const check = await this.getCheck_();
-
-    const params: ChecksUpdateParams = {
-      owner,
-      repo,
-      check_run_id: check.id,
-      status: 'completed',
-      conclusion: 'neutral',
-      output: {
-        title: 'Deployment error.',
-        summary: 'Sorry, there was an error creating a test site.',
-        text: error.message,
-      },
-      actions: [ACTION],
-    };
-
-    return this.github.checks.update(params);
-  }
-
-  /**
-   * Set check to 'completed' to enable the 'Deploy Me' action.
-   */
-  async buildCompleted() {
-    const check = await this.getCheck_();
-
-    const params: ChecksUpdateParams = {
-      owner: this.owner,
-      repo: this.repo,
-      check_run_id: check.id,
-      status: 'completed',
-      conclusion: 'neutral',
-      output: {
-        title: 'Ready to create a test site.',
-        summary: 'Please click the `Create a test site` button above to ' +
-        'deploy the minified build of this PR along with examples from ' +
-        '`examples/` and `test/manual/`. It should only take a minute.',
       },
       actions: [ACTION],
     };
@@ -180,11 +163,7 @@
   }
 
   /**
-<<<<<<< HEAD
    * Set check to 'neutral' if dist is skipped
-=======
-   * Fail the check if any part of the deployment fails
->>>>>>> 2abfb5e6
    */
   async buildSkipped() {
     const check = await this.getCheck_();
