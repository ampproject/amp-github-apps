/**
 * Copyright 2019 The AMP HTML Authors. All Rights Reserved.
 *
 * Licensed under the Apache License, Version 2.0 (the "License");
 * you may not use this file except in compliance with the License.
 * You may obtain a copy of the License at
 *
 *      http://www.apache.org/licenses/LICENSE-2.0
 *
 * Unless required by applicable law or agreed to in writing, software
 * distributed under the License is distributed on an "AS-IS" BASIS,
 * WITHOUT WARRANTIES OR CONDITIONS OF ANY KIND, either express or implied.
 * See the License for the specific language governing permissions and
 * limitations under the License.
 */

// mock unzipAndMove dependency before importing '../src/app'
jest.mock('../src/zipper', () => {
  return {
    unzipAndMove: jest.fn().mockReturnValue(Promise.resolve('gs://serving-bucket/travisBuildNumber')),
  };
});

import {Application} from 'probot';
import prDeployAppFn from '../src/app';
import express from 'express';
import request from 'supertest';
import Webhooks, {
  WebhookPayloadPullRequest,
  WebhookPayloadCheckRun} from '@octokit/webhooks';

describe('test pr deploy app', () => {
  let app: Application;
  let github: any;
  let server: express.Application;

  beforeEach(() => {
    github = {
      checks: {
        create: jest.fn().mockReturnValue(Promise.resolve()),
        update: jest.fn().mockReturnValue(Promise.resolve()),
        listForRef: jest.fn(),
      },
    };

    app = new Application();
    app.load(prDeployAppFn);
    app.auth = async() => Promise.resolve(github);

    server = express();
    server.use(app.router);
  });

  test('creates a check when a pull request is opened', async() => {
    // make sure no checks already exist
    github.checks.listForRef.mockReturnValue(null);

    const prOpenedEvent: Webhooks.WebhookEvent<WebhookPayloadPullRequest> = {
      id: 'prId',
      name: 'pull_request.opened',
      payload: {
        pull_request: {head: {sha: 'abcde'}},
        repository: {owner: {name: 'repoOwner'},name: 'newRepo'},
      } as WebhookPayloadPullRequest,
    };

    await app.receive(prOpenedEvent);
    expect(github.checks.create).toHaveBeenCalled();
    expect(github.checks.update).not.toHaveBeenCalled();
  });

  test('refreshes the check when a pull request is synchronized or reopened',
    async() => {
      // make sure a check already exists
      github.checks.listForRef.mockReturnValue(
        {data: {total_count: 1, check_runs: [{id: 12345}]}}
      );

      const prSynchronizedEvent:
      Webhooks.WebhookEvent<WebhookPayloadPullRequest> = {
        id: 'prId',
        name: 'pull_request.synchronize',
        payload: {
          pull_request: {head: {sha: 'abcde'}},
          repository: {owner: {name: 'repoOwner'},name: 'existingRepo'},
        } as WebhookPayloadPullRequest,
      };

      await app.receive(prSynchronizedEvent);
      expect(github.checks.update).toHaveBeenCalled();
      expect(github.checks.create).not.toHaveBeenCalled();
    });

  test('enables deployment action when post is received', async done => {
    // make sure a check already exists
    github.checks.listForRef.mockReturnValue(
      {data: {total_count: 1, check_runs: [{id: 12345}]}}
    );

    request(server)
<<<<<<< HEAD
      .post('/v0/pr-deploy/owners/1/repos/2/headshas/3/success')
=======
      .post('/v0/pr-deploy/travisbuilds/1/headshas/3/0')
>>>>>>> 2abfb5e6
      .expect(() => { expect(github.checks.update).toHaveBeenCalledTimes(1);})
      .expect(200, done);
  });

  test('deploys the PR check when action is triggered', async() => {
    // make sure a check already exists
    github.checks.listForRef.mockReturnValue(
      {data: {total_count: 1, check_runs: [
        {id: 12345, output: {text: 'Travis build number: 3'}},
      ]}}
    );

    const requestedActionEvent:
    Webhooks.WebhookEvent<WebhookPayloadCheckRun> = {
      id: 'prId',
      name: 'check_run.requested_action',
      payload: {
        action: 'deploy-me-action',
        check_run: {head_sha: 'abcde', pull_requests: [{head: {sha: 'abcde'}}]},
        repository: {owner: {name: 'repoOwner'}, name: 'existingRepo'},
      } as WebhookPayloadCheckRun,
    };

    await app.receive(requestedActionEvent);
    expect(github.checks.update).toHaveBeenCalledTimes(2);
  });
});
<|MERGE_RESOLUTION|>--- conflicted
+++ resolved
@@ -98,11 +98,7 @@
     );
 
     request(server)
-<<<<<<< HEAD
-      .post('/v0/pr-deploy/owners/1/repos/2/headshas/3/success')
-=======
-      .post('/v0/pr-deploy/travisbuilds/1/headshas/3/0')
->>>>>>> 2abfb5e6
+      .post('/v0/pr-deploy/travisbuilds/1/headshas/3/success')
       .expect(() => { expect(github.checks.update).toHaveBeenCalledTimes(1);})
       .expect(200, done);
   });
