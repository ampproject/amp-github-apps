--- conflicted
+++ resolved
@@ -61,7 +61,6 @@
     durationMs: number;
   }
 
-<<<<<<< HEAD
   // Types in the DB namespace interface with the database which
   // uses snake_case instead of camelCase.
   /* eslint @typescript-eslint/camelcase: "off" */
@@ -102,25 +101,23 @@
       duration_ms: number;
     }
   }
-  /* eslint @typescript-eslint/camelcase: "error" */
-=======
+
   namespace KarmaReporter {
     export interface TestResultReport {
-      browsers: BrowserResultSet,
+      browsers: BrowserResultSet;
     }
 
     export interface BrowserResultSet {
-      results: Array<TestResult>
+      results: Array<TestResult>;
     }
 
     export interface TestResult {
-      description: string,
-      suite: Array<string>,
-      success: boolean,
-      skipped: boolean,
-      pending: boolean,
-      time: number, // in milliseconds
+      description: string;
+      suite: Array<string>;
+      success: boolean;
+      skipped: boolean;
+      pending: boolean;
+      time: number; // in milliseconds
     }
   }
->>>>>>> 62ab8b84
 }