/**
 * Copyright 2019 The AMP HTML Authors.
 *
 * Licensed under the Apache License, Version 2.0 (the "License");
 * you may not use this file except in compliance with the License.
 * You may obtain a copy of the License at
 *
 *      http://www.apache.org/licenses/LICENSE-2.0
 *
 * Unless required by applicable law or agreed to in writing, software
 * distributed under the License is distributed on an "AS-IS" BASIS,
 * WITHOUT WARRANTIES OR CONDITIONS OF ANY KIND, either express or implied.
 * See the License for the specific language governing permissions and
 * limitations under the License.
 */

/**
 * @fileoverview
 *
 * Since the virtual repository relies on a compound cache (in-memory cache
 * for runtime performance backed by a Cloud Storage cache to prevent
 * overloading the GitHub API on app startup), this script warms up the cache by
 * attempting to read each OWNERS file in a slow, rate-limited manner.
 *
 * This file provides a rate limited way to populate the Cloud Storage cache.
 * Once the Cloud Storage cache is warm, the app fetches all OWNERS files at
 * once on initialization.
 */

require('dotenv').config();

const sleep = require('sleep-promise');
const Octokit = require('@octokit/rest');

const {GitHub} = require('../src/api/github');
const VirtualRepository = require('../src/repo/virtual_repo');
const CompoundCache = require('../src//cache/compound_cache');
const {OwnersParser} = require('../src/parser');

const CLOUD_STORAGE_BUCKET = process.env.CLOUD_STORAGE_BUCKET;
const GITHUB_ACCESS_TOKEN = process.env.GITHUB_ACCESS_TOKEN;
const GITHUB_REPO = process.env.GITHUB_REPO || 'ampproject/amphtml';
const [GITHUB_REPO_OWNER, GITHUB_REPO_NAME] = GITHUB_REPO.split('/');
const CACHE_HIT_INTERVAL = 3000;

const github = new GitHub(
  new Octokit({auth: GITHUB_ACCESS_TOKEN}),
  GITHUB_REPO_OWNER,
  GITHUB_REPO_NAME,
  console
);
const cache = new CompoundCache(CLOUD_STORAGE_BUCKET);
const repo = new VirtualRepository(github, cache);
const parser = new OwnersParser(repo, {});

<<<<<<< HEAD
/**
 * Warm up the cache by slowly fetching each owners file.
 */
async function warmUp() {
  const ownersFiles = await repo.findOwnersFiles();
  let i = 1;
  for (const file of ownersFiles) {
    console.log(`File #${i++} of ${ownersFiles.length}`);
    await repo.readFile(file, () => sleep(CACHE_HIT_INTERVAL));
  }
}

warmUp().then(async () => {
  const {result, errors} = await parser.parseOwnersTree();
  errors.forEach(console.error);
  console.log(result.toString());
});
=======
repo
  .warmCache(() => sleep(CACHE_HIT_INTERVAL))
  .then(async () => {
    const {result, errors} = await parser.parseOwnersTree();
    errors.forEach(console.error);
    console.log(result.toString());
  });
>>>>>>> cde2a1d1
<|MERGE_RESOLUTION|>--- conflicted
+++ resolved
@@ -53,30 +53,10 @@
 const repo = new VirtualRepository(github, cache);
 const parser = new OwnersParser(repo, {});
 
-<<<<<<< HEAD
-/**
- * Warm up the cache by slowly fetching each owners file.
- */
-async function warmUp() {
-  const ownersFiles = await repo.findOwnersFiles();
-  let i = 1;
-  for (const file of ownersFiles) {
-    console.log(`File #${i++} of ${ownersFiles.length}`);
-    await repo.readFile(file, () => sleep(CACHE_HIT_INTERVAL));
-  }
-}
-
-warmUp().then(async () => {
-  const {result, errors} = await parser.parseOwnersTree();
-  errors.forEach(console.error);
-  console.log(result.toString());
-});
-=======
 repo
   .warmCache(() => sleep(CACHE_HIT_INTERVAL))
   .then(async () => {
     const {result, errors} = await parser.parseOwnersTree();
     errors.forEach(console.error);
     console.log(result.toString());
-  });
->>>>>>> cde2a1d1
+  });