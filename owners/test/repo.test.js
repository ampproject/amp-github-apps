/**
 * Copyright 2019 The AMP HTML Authors.
 *
 * Licensed under the Apache License, Version 2.0 (the "License");
 * you may not use this file except in compliance with the License.
 * You may obtain a copy of the License at
 *
 *      http://www.apache.org/licenses/LICENSE-2.0
 *
 * Unless required by applicable law or agreed to in writing, software
 * distributed under the License is distributed on an "AS-IS" BASIS,
 * WITHOUT WARRANTIES OR CONDITIONS OF ANY KIND, either express or implied.
 * See the License for the specific language governing permissions and
 * limitations under the License.
 */

const {GitHub} = require('../src/github');
const {Repository, LocalRepository, VirtualRepository} = require('../src/repo');
const {CompoundCache} = require('../src/file_cache');
const {CloudStorage} = require('../src/cloud_storage');
const childProcess = require('child_process');
const sinon = require('sinon');
const fs = require('fs');
const path = require('path');

describe('repository', () => {
  const repo = new Repository();

  describe('readFile', () => {
    it('throws an error', () => {
      expect(repo.readFile('foo/file.txt')).rejects.toEqual(
        new Error('Not implemented')
      );
    });
  });

  describe('findOwnersFiles', () => {
    it('throws an error', () => {
      expect(repo.findOwnersFiles()).rejects.toEqual(
        new Error('Not implemented')
      );
    });
  });
});

describe('virtual repository', () => {
  const sandbox = sinon.createSandbox();
  const github = new GitHub({}, 'ampproject', 'amphtml', sinon.stub(console));
  let repo;

  beforeEach(() => {
    const cache = new CompoundCache('my-bucket-name');
    repo = new VirtualRepository(github, cache);

    sandbox
      .stub(CloudStorage.prototype, 'download')
      .rejects(new Error('Not found'));
    sandbox.stub(CloudStorage.prototype, 'upload').resolves();
    sandbox.stub(CloudStorage.prototype, 'delete');

    sandbox
      .stub(GitHub.prototype, 'searchFilename')
      .withArgs('OWNERS')
      .onFirstCall()
      .returns([
        {filename: 'OWNERS', sha: 'sha_1'},
        {filename: 'foo/OWNERS', sha: 'sha_2'},
      ])
      .onSecondCall()
      .returns([{filename: 'OWNERS', sha: 'sha_updated'}]);
  });

  afterEach(() => {
    sandbox.restore();
  });

  describe('sync', () => {
<<<<<<< HEAD
    it('finds owners files', async done => {
      sandbox.stub(repo, 'findOwnersFiles');
=======
    it('fetches the list of owners files', async done => {
      sandbox.stub(VirtualRepository.prototype, 'findOwnersFiles');
>>>>>>> 5b82df6d
      await repo.sync();
      sandbox.assert.calledOnce(repo.findOwnersFiles);
      done();
    });
  });

  describe('readFile', () => {
    it('throws an error for unknown files', () => {
      expect(repo.readFile('OWNERS')).rejects.toContain(
        'File "OWNERS" not found in virtual repository'
      );
    });

    describe('for files found through findOwnersFiles', () => {
      beforeEach(() => {
        sandbox.stub(GitHub.prototype, 'getFileContents').returns('contents');
      });

      it('fetches the file contents from GitHub', async () => {
        expect.assertions(1);
        await repo.findOwnersFiles();
        const contents = await repo.readFile('OWNERS');

        sandbox.assert.calledWith(github.getFileContents, {
          filename: 'OWNERS',
          sha: 'sha_1',
        });
        expect(contents).toEqual('contents');
      });

      it('returns the file from the cache when available', async () => {
        expect.assertions(1);
        await repo.findOwnersFiles();
        await repo.readFile('OWNERS');
        await repo.readFile('OWNERS');
        await repo.readFile('OWNERS');
        await repo.readFile('OWNERS');
        const contents = await repo.readFile('OWNERS');

        sandbox.assert.calledOnce(github.getFileContents);
        expect(contents).toEqual('contents');
      });

      it('re-fetches the file when the cache is invalidated', async () => {
        expect.assertions(1);

        await repo.findOwnersFiles();
        await repo.readFile('OWNERS');
        sandbox.assert.calledWith(github.getFileContents, {
          filename: 'OWNERS',
          sha: 'sha_1',
        });

        await repo.cache.invalidate('OWNERS');
        const contents = await repo.readFile('OWNERS');
        sandbox.assert.calledTwice(github.getFileContents);

        expect(contents).toEqual('contents');
      });
    });
  });

  describe('findOwnersFiles', () => {
    it('returns the owners file names', async () => {
      expect.assertions(1);
      const ownersFiles = await repo.findOwnersFiles();
      expect(ownersFiles).toEqual(['OWNERS', 'foo/OWNERS']);
    });

    it('records new owners files', async () => {
      expect.assertions(2);
      await repo.findOwnersFiles();

      expect(repo._fileRefs.get('OWNERS')).toEqual('sha_1');
      expect(repo._fileRefs.get('foo/OWNERS')).toEqual('sha_2');
    });

    it('updates changed owners files', async () => {
      expect.assertions(2);

      await repo.findOwnersFiles();
      // Pretend the contents for the known files have been fetched
      repo._fileRefs.get('OWNERS').contents = 'old root contents';
      repo._fileRefs.get('foo/OWNERS').contents = 'old foo contents';
      await repo.findOwnersFiles();

      expect(repo._fileRefs.get('OWNERS')).toEqual('sha_updated');
      expect(repo._fileRefs.get('foo/OWNERS')).toEqual('sha_2');
    });

    it('invalidates the cache for changed owners files', async done => {
      sandbox.stub(CompoundCache.prototype, 'invalidate');
      await repo.findOwnersFiles();
      sandbox.assert.notCalled(repo.cache.invalidate);

      await repo.findOwnersFiles();
      sandbox.assert.calledWith(repo.cache.invalidate, 'OWNERS');
      done();
    });
  });
});

describe('local repository', () => {
  const sandbox = sinon.createSandbox();
  let repo;

  beforeEach(() => {
    repo = new LocalRepository('path/to/repo');
    sandbox.stub(path, 'resolve').callsFake((...paths) => paths.join(path.sep));
  });

  afterEach(() => {
    sandbox.restore();
  });

  describe('constructor', () => {
    it('initializes the root directory and remote', () => {
      repo = new LocalRepository('path/to/repo', 'my_remote');
      expect(repo.rootDir).toEqual('path/to/repo');
      expect(repo.remote).toEqual('my_remote');
    });

    it('defaults to "origin" remote', () => {
      expect(repo.remote).toEqual('origin');
    });
  });

  describe('checkout', () => {
    beforeEach(() => {
      sandbox.stub(repo, '_runCommands').returns('');
    });

    it('fetches and checks out the requested branch', async done => {
      await repo.checkout('my_branch');

      sandbox.assert.calledWith(
        repo._runCommands,
        'git fetch origin my_branch',
        'git checkout -B my_branch origin/my_branch'
      );
      done();
    });

    it('defaults to master', async done => {
      await repo.checkout();

      sandbox.assert.calledWith(
        repo._runCommands,
        'git fetch origin master',
        'git checkout -B master origin/master'
      );
      done();
    });
  });

  describe('runCommands', () => {
    beforeEach(() => {
      jest.resetModules();
    });

    /**
     * Stubs `child_process.exec`` and initializes the local repo instance.
     *
     * Since the module imports and wraps `exec`, it must be stubbed before
     * requiring the module.
     *
     * @param {number} error error code from executing the command.
     * @param {string} stdout content to output as stdout.
     * @param {string} stderr content to output as stderr.
     */
    function stubExecAndSetRepo(error, stdout, stderr) {
      sandbox.stub(childProcess, 'exec').callsFake((commands, callback) => {
        return callback(error ? {stdout, stderr} : null, {stdout, stderr});
      });

      const {LocalRepository} = require('../src/repo');
      repo = new LocalRepository('path/to/repo');
    }

    it('executes the provided commands in the repo directory', async done => {
      stubExecAndSetRepo(false, '', '');
      await repo._runCommands('git status');

      sandbox.assert.calledWith(
        childProcess.exec,
        `cd path/to/repo && git status`
      );
      done();
    });

    it('returns the contents of stdout', async () => {
      expect.assertions(1);
      stubExecAndSetRepo(false, 'Hello world!', 'Some extra output');
      await expect(repo._runCommands('echo "Hello world!"')).resolves.toEqual(
        'Hello world!'
      );
    });

    it('throws the contents of stderr if there is an error', async () => {
      expect.assertions(1);
      stubExecAndSetRepo(true, '', 'ERROR!');
      await expect(repo._runCommands('failing command')).rejects.toEqual(
        'ERROR!'
      );
    });
  });

  describe('getAbsolutePath', () => {
    it('prepends the repository root directory path', () => {
      expect(repo._getAbsolutePath('file/path.txt')).toEqual(
        'path/to/repo/file/path.txt'
      );
    });
  });

  describe('readFile', () => {
    const FAKE_OWNERS_CONTENTS = 'user1\nuser2\nuser3\n';

    beforeEach(() => {
      sandbox.stub(fs, 'readFileSync').returns(FAKE_OWNERS_CONTENTS);
    });

    it('reads from the absolute file path', async done => {
      await repo.readFile('my/file.txt');

      sandbox.assert.calledWith(fs.readFileSync, 'path/to/repo/my/file.txt', {
        encoding: 'utf8',
      });
      done();
    });

    it('returns the contents of the file', async () => {
      expect.assertions(1);
      const contents = await repo.readFile('');
      expect(contents).toEqual(FAKE_OWNERS_CONTENTS);
    });
  });

  describe('findOwnersFiles', () => {
    const FAKE_OWNERS_LIST_OUTPUT = 'foo.txt\nbar/baz.txt\n';

    it('splits the owners list from the command line output', async () => {
      expect.assertions(1);
      sandbox.stub(repo, '_runCommands').returns(FAKE_OWNERS_LIST_OUTPUT);
      const ownersFiles = await repo.findOwnersFiles();
      expect(ownersFiles).toEqual(['foo.txt', 'bar/baz.txt']);
    });
  });
});<|MERGE_RESOLUTION|>--- conflicted
+++ resolved
@@ -75,14 +75,10 @@
   });
 
   describe('sync', () => {
-<<<<<<< HEAD
-    it('finds owners files', async done => {
-      sandbox.stub(repo, 'findOwnersFiles');
-=======
     it('fetches the list of owners files', async done => {
       sandbox.stub(VirtualRepository.prototype, 'findOwnersFiles');
->>>>>>> 5b82df6d
       await repo.sync();
+
       sandbox.assert.calledOnce(repo.findOwnersFiles);
       done();
     });
