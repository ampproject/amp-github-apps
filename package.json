--- conflicted
+++ resolved
@@ -16,13 +16,9 @@
     "start": "node build-system/pr-check.js"
   },
   "devDependencies": {
-<<<<<<< HEAD
     "@typescript-eslint/eslint-plugin": "1.11.0",
     "@typescript-eslint/parser": "1.11.0",
-    "ansi-colors": "4.0.1",
-=======
     "ansi-colors": "4.1.0",
->>>>>>> d8641d45
     "babel-eslint": "10.0.2",
     "eslint": "5.16.0",
     "eslint-config-google": "0.13.0",
